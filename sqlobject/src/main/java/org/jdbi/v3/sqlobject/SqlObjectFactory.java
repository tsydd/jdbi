/*
 * Licensed under the Apache License, Version 2.0 (the "License");
 * you may not use this file except in compliance with the License.
 * You may obtain a copy of the License at
 *
 * http://www.apache.org/licenses/LICENSE-2.0
 *
 * Unless required by applicable law or agreed to in writing, software
 * distributed under the License is distributed on an "AS IS" BASIS,
 * WITHOUT WARRANTIES OR CONDITIONS OF ANY KIND, either express or implied.
 * See the License for the specific language governing permissions and
 * limitations under the License.
 */
package org.jdbi.v3.sqlobject;

import static java.util.stream.Collectors.toList;
import static java.util.stream.Collectors.toSet;

import java.lang.annotation.Annotation;
import java.lang.reflect.AnnotatedElement;
import java.lang.reflect.InvocationHandler;
import java.lang.reflect.Method;
<<<<<<< HEAD
import java.lang.reflect.Modifier;
import java.lang.reflect.Proxy;
=======
import java.util.ArrayList;
import java.util.Arrays;
import java.util.Comparator;
>>>>>>> 81b3bdd2
import java.util.HashMap;
import java.util.List;
import java.util.Map;
import java.util.Objects;
import java.util.Set;
import java.util.concurrent.ConcurrentHashMap;
import java.util.concurrent.ConcurrentMap;
import java.util.function.BiConsumer;
import java.util.function.ToIntFunction;
import java.util.stream.Stream;

import org.jdbi.v3.core.ExtensionMethod;
import org.jdbi.v3.core.HandleSupplier;
import org.jdbi.v3.core.extension.ExtensionFactory;
import org.jdbi.v3.sqlobject.mixins.GetHandle;
import org.jdbi.v3.sqlobject.mixins.Transactional;

public enum SqlObjectFactory implements ExtensionFactory<SqlObjectConfig> {
    INSTANCE;

    private static final Object[] NO_ARGS = new Object[0];

    private final Map<Method, Handler> mixinHandlers = new HashMap<>();
    private final ConcurrentMap<Class<?>, Map<Method, Handler>> handlersCache = new ConcurrentHashMap<>();
    private final ConcurrentMap<Class<? extends SqlObjectConfigurerFactory>, SqlObjectConfigurerFactory>
            configurerFactories = new ConcurrentHashMap<>();

    SqlObjectFactory() {
        mixinHandlers.putAll(TransactionalHelper.handlers());
        mixinHandlers.putAll(GetHandleHelper.handlers());
    }

    @Override
    public SqlObjectConfig createConfig() {
        return new SqlObjectConfig();
    }

    @Override
    public boolean accepts(Class<?> extensionType) {
        if (!extensionType.isInterface()) {
            throw new IllegalArgumentException("SQL Objects are only supported for interfaces.");
        }

        if (!Modifier.isPublic(extensionType.getModifiers())) {
            throw new IllegalArgumentException("SQL Object types must be public.");
        }

        if (GetHandle.class.isAssignableFrom(extensionType) ||
                Transactional.class.isAssignableFrom(extensionType)) {
            return true;
        }

        return Stream.of(extensionType.getMethods())
                .flatMap(m -> Stream.of(m.getAnnotations()))
                .anyMatch(a -> a.annotationType().isAnnotationPresent(SqlMethodAnnotation.class));
    }

    /**
     * Create a sql object of the specified type bound to this handle. Any state changes to the handle, or the sql
     * object, such as transaction status, closing it, etc, will apply to both the object and the handle.
     *
     * @param extensionType the type of sql object to create
     * @param handle the Handle instance to attach ths sql object to
     * @return the new sql object bound to this handle
     */
    @Override
    public <E> E attach(Class<E> extensionType, SqlObjectConfig config, HandleSupplier handle) {
<<<<<<< HEAD
        Map<Method, Handler> handlers = methodHandlersFor(extensionType);

        InvocationHandler invocationHandler = createInvocationHandler(extensionType, config, handlers, handle);
        return extensionType.cast(
                Proxy.newProxyInstance(
                        extensionType.getClassLoader(),
                        new Class[]{extensionType},
                        invocationHandler));
=======
        Factory f = factories.computeIfAbsent(extensionType, type -> {
            Enhancer e = new Enhancer();
            e.setClassLoader(extensionType.getClassLoader());

            List<Class<?>> interfaces = new ArrayList<>();
            if (extensionType.isInterface()) {
                interfaces.add(extensionType);
            }
            else {
                e.setSuperclass(extensionType);
            }
            e.setInterfaces(interfaces.toArray(new Class[interfaces.size()]));
            e.setCallback(NO_OP);

            return (Factory) e.create();
        });

        SqlObjectConfig instanceConfig = config.createCopy();
        forEachConfigurerFactory(extensionType, (factory, annotation) ->
                factory.createForType(annotation, extensionType).accept(instanceConfig));

        Map<Method, Handler> handlers = buildHandlersFor(extensionType);
        MethodInterceptor interceptor = createMethodInterceptor(extensionType, instanceConfig, handlers, handle);
        return extensionType.cast(f.newInstance(interceptor));
>>>>>>> 81b3bdd2
    }

    private Map<Method, Handler> methodHandlersFor(Class<?> sqlObjectType) {
        return handlersCache.computeIfAbsent(sqlObjectType, type -> {
            final Map<Method, Handler> handlers = new HashMap<>();

            handlers.putAll(EqualsHandler.handler());
            handlers.putAll(ToStringHandler.handler(sqlObjectType.getName()));
            handlers.putAll(HashCodeHandler.handler());
            handlers.putAll(FinalizeHandler.handlerFor(sqlObjectType));

            for (Method method : sqlObjectType.getMethods()) {
                handlers.computeIfAbsent(method, m -> buildMethodHandler(sqlObjectType, m));
            }

            return handlers;
        });
    }

    private Handler buildMethodHandler(Class<?> sqlObjectType, Method method) {
        if (mixinHandlers.containsKey(method)) {
            return mixinHandlers.get(method);
        }

        Handler handler = buildBaseHandler(sqlObjectType, method);
        return addDecorators(handler, sqlObjectType, method);
    }

    private Handler buildBaseHandler(Class<?> sqlObjectType, Method method) {
        Set<Class<?>> sqlMethodAnnotations = Stream.of(method.getAnnotations())
                .map(Annotation::annotationType)
                .filter(type -> type.isAnnotationPresent(SqlMethodAnnotation.class))
                .collect(toSet());

        if (sqlMethodAnnotations.size() > 1) {
            throw new IllegalStateException(
                    String.format("Mutually exclusive annotations on method %s.%s: %s",
                            sqlObjectType.getName(),
                            method.getName(),
                            sqlMethodAnnotations));
        }

        return sqlMethodAnnotations.stream()
                .map(type -> type.getAnnotation(SqlMethodAnnotation.class))
                .map(a -> buildFactory(a.value()))
                .map(factory -> factory.buildHandler(sqlObjectType, method))
                .findFirst()
                .orElseGet(PassThroughHandler::new);
    }

    private Handler addDecorators(Handler handler, Class<?> sqlObjectType, Method method) {
        List<Class<? extends Annotation>> annotationTypes = Stream.of(method.getAnnotations())
                .map(Annotation::annotationType)
                .filter(type -> type.isAnnotationPresent(SqlMethodDecoratingAnnotation.class))
                .collect(toList());

        Stream.of(method, sqlObjectType)
                .map(e -> e.getAnnotation(DecoratorOrder.class))
                .filter(Objects::nonNull)
                .findFirst()
                .ifPresent(order -> {
                    annotationTypes.sort(createDecoratorComparator(order).reversed());
                });

        List<HandlerDecorator> decorators = annotationTypes.stream()
                .map(type -> type.getAnnotation(SqlMethodDecoratingAnnotation.class))
                .map(a -> buildDecorator(a.value()))
                .collect(toList());

        for (HandlerDecorator decorator : decorators) {
            handler = decorator.decorateHandler(handler, sqlObjectType, method);
        }

        return handler;
    }

    private Comparator<Class<? extends Annotation>> createDecoratorComparator(DecoratorOrder order) {
        List<Class<? extends Annotation>> ordering = Arrays.asList(order.value());

        ToIntFunction<Class<? extends Annotation>> indexOf = type -> {
            int index = ordering.indexOf(type);
            return index == -1 ? ordering.size() : index;
        };

        return (l, r) -> indexOf.applyAsInt(l) - indexOf.applyAsInt(r);
    }

    private static HandlerFactory buildFactory(Class<? extends HandlerFactory> factoryClazz) {
        HandlerFactory factory;
        try {
            factory = factoryClazz.getConstructor().newInstance();
        } catch (ReflectiveOperationException e) {
            throw new IllegalStateException("Factory class " + factoryClazz + "cannot be instantiated", e);
        }
        return factory;
    }

    private static HandlerDecorator buildDecorator(Class<? extends HandlerDecorator> decoratorClass) {
        HandlerDecorator decorator;
        try {
            decorator = decoratorClass.getConstructor().newInstance();
        } catch (ReflectiveOperationException e) {
            throw new IllegalStateException("Decorator class " + decoratorClass + "cannot be instantiated", e);
        }
        return decorator;
    }

<<<<<<< HEAD
    private InvocationHandler createInvocationHandler(Class<?> sqlObjectType,
                                                      SqlObjectConfig baseConfig,
=======
    private MethodInterceptor createMethodInterceptor(Class<?> sqlObjectType,
                                                      SqlObjectConfig instanceConfig,
>>>>>>> 81b3bdd2
                                                      Map<Method, Handler> handlers,
                                                      HandleSupplier handle) {
        return (proxy, method, args) -> {
            ExtensionMethod oldMethod = handle.getExtensionMethod();
            handle.setExtensionMethod(new ExtensionMethod(sqlObjectType, method));

            try {
                Handler handler = handlers.get(method);

<<<<<<< HEAD
                SqlObjectConfig config = baseConfig.createCopy();
                forEachConfigurerFactory(sqlObjectType, (factory, annotation) ->
                        factory.createForType(annotation, sqlObjectType).accept(config));
                forEachConfigurerFactory(method, (factory, annotation) ->
                        factory.createForMethod(annotation, sqlObjectType, method).accept(config));

                return handler.invoke(handle, config, proxy, args == null ? NO_ARGS : args, method);
=======
                // If there is no handler, pretend we are just an Object and don't open a connection (Issue #82)
                if (handler == null) {
                    return methodProxy.invokeSuper(proxy, args);
                }

                SqlObjectConfig config = instanceConfig.createCopy();
                forEachConfigurerFactory(method, (factory, annotation) ->
                        factory.createForMethod(annotation, sqlObjectType, method).accept(config));

                return handler.invoke(proxy, method, args, config, handle);
>>>>>>> 81b3bdd2
            }
            finally {
                handle.setExtensionMethod(oldMethod);
            }
        };
    }

    private void forEachConfigurerFactory(AnnotatedElement element, BiConsumer<SqlObjectConfigurerFactory, Annotation> consumer) {
        Stream.of(element.getAnnotations())
                .filter(a -> a.annotationType().isAnnotationPresent(SqlObjectConfiguringAnnotation.class))
                .forEach(a -> {
                    SqlObjectConfiguringAnnotation meta = a.annotationType()
                            .getAnnotation(SqlObjectConfiguringAnnotation.class);

                    consumer.accept(getConfigurerFactory(meta.value()), a);
                });
    }

    private SqlObjectConfigurerFactory getConfigurerFactory(Class<? extends SqlObjectConfigurerFactory> factoryClass) {
        return configurerFactories.computeIfAbsent(factoryClass, c -> {
            try {
                return c.newInstance();
            } catch (InstantiationException | IllegalAccessException e) {
                throw new IllegalStateException("Unable to instantiate configurer factory class " + factoryClass, e);
            }
        });
    }
}<|MERGE_RESOLUTION|>--- conflicted
+++ resolved
@@ -20,14 +20,11 @@
 import java.lang.reflect.AnnotatedElement;
 import java.lang.reflect.InvocationHandler;
 import java.lang.reflect.Method;
-<<<<<<< HEAD
 import java.lang.reflect.Modifier;
 import java.lang.reflect.Proxy;
-=======
 import java.util.ArrayList;
 import java.util.Arrays;
 import java.util.Comparator;
->>>>>>> 81b3bdd2
 import java.util.HashMap;
 import java.util.List;
 import java.util.Map;
@@ -95,41 +92,18 @@
      */
     @Override
     public <E> E attach(Class<E> extensionType, SqlObjectConfig config, HandleSupplier handle) {
-<<<<<<< HEAD
         Map<Method, Handler> handlers = methodHandlersFor(extensionType);
 
-        InvocationHandler invocationHandler = createInvocationHandler(extensionType, config, handlers, handle);
+        SqlObjectConfig instanceConfig = config.createCopy();
+        forEachConfigurerFactory(extensionType, (factory, annotation) ->
+                factory.createForType(annotation, extensionType).accept(instanceConfig));
+
+        InvocationHandler invocationHandler = createInvocationHandler(extensionType, instanceConfig, handlers, handle);
         return extensionType.cast(
                 Proxy.newProxyInstance(
                         extensionType.getClassLoader(),
                         new Class[]{extensionType},
                         invocationHandler));
-=======
-        Factory f = factories.computeIfAbsent(extensionType, type -> {
-            Enhancer e = new Enhancer();
-            e.setClassLoader(extensionType.getClassLoader());
-
-            List<Class<?>> interfaces = new ArrayList<>();
-            if (extensionType.isInterface()) {
-                interfaces.add(extensionType);
-            }
-            else {
-                e.setSuperclass(extensionType);
-            }
-            e.setInterfaces(interfaces.toArray(new Class[interfaces.size()]));
-            e.setCallback(NO_OP);
-
-            return (Factory) e.create();
-        });
-
-        SqlObjectConfig instanceConfig = config.createCopy();
-        forEachConfigurerFactory(extensionType, (factory, annotation) ->
-                factory.createForType(annotation, extensionType).accept(instanceConfig));
-
-        Map<Method, Handler> handlers = buildHandlersFor(extensionType);
-        MethodInterceptor interceptor = createMethodInterceptor(extensionType, instanceConfig, handlers, handle);
-        return extensionType.cast(f.newInstance(interceptor));
->>>>>>> 81b3bdd2
     }
 
     private Map<Method, Handler> methodHandlersFor(Class<?> sqlObjectType) {
@@ -237,13 +211,8 @@
         return decorator;
     }
 
-<<<<<<< HEAD
     private InvocationHandler createInvocationHandler(Class<?> sqlObjectType,
-                                                      SqlObjectConfig baseConfig,
-=======
-    private MethodInterceptor createMethodInterceptor(Class<?> sqlObjectType,
                                                       SqlObjectConfig instanceConfig,
->>>>>>> 81b3bdd2
                                                       Map<Method, Handler> handlers,
                                                       HandleSupplier handle) {
         return (proxy, method, args) -> {
@@ -253,26 +222,11 @@
             try {
                 Handler handler = handlers.get(method);
 
-<<<<<<< HEAD
-                SqlObjectConfig config = baseConfig.createCopy();
-                forEachConfigurerFactory(sqlObjectType, (factory, annotation) ->
-                        factory.createForType(annotation, sqlObjectType).accept(config));
-                forEachConfigurerFactory(method, (factory, annotation) ->
-                        factory.createForMethod(annotation, sqlObjectType, method).accept(config));
-
-                return handler.invoke(handle, config, proxy, args == null ? NO_ARGS : args, method);
-=======
-                // If there is no handler, pretend we are just an Object and don't open a connection (Issue #82)
-                if (handler == null) {
-                    return methodProxy.invokeSuper(proxy, args);
-                }
-
                 SqlObjectConfig config = instanceConfig.createCopy();
                 forEachConfigurerFactory(method, (factory, annotation) ->
                         factory.createForMethod(annotation, sqlObjectType, method).accept(config));
 
-                return handler.invoke(proxy, method, args, config, handle);
->>>>>>> 81b3bdd2
+                return handler.invoke(proxy, method, args == null ? NO_ARGS : args, config, handle);
             }
             finally {
                 handle.setExtensionMethod(oldMethod);
