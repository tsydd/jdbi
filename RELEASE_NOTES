3.2.0
  - add a 'testing' artifact with a JdbiRule for JUnit tests
  - @SqlScript to execute multiple statements
  - add a ResultProducers allowNoResults option in case you may or may not get a result set
  - improve SerializableTransactionRunner 'max retries' semantics
  - add a TemplateEngine based on java.text.MessageFormat
  - allow absence of 'value' on @MaxRows and validate its (lack of) use on SqlObjects
  - fix SqlObject getting confused about result types due to bridge methods
<<<<<<< HEAD
  - add SqlLogger to log queries, timing, and exceptions, with matching LoggableArgument for use in custom ArgumentFactories
=======
  - StringTemplate no longer shares template groups across threads, to work around concurrency issues
>>>>>>> b6627527

3.1.1
  - Improve IBM JDK compatibility with default methods
  - Allow non-public SqlObject types!!!
  - Fix some ThreadLocal and StringTemplate leaks

3.1.0
  - The strict transaction handling check in Handle.close() may be disabled via
    getConfig(Handles.class).setForceEndTransactions(false).
  - StringTemplate SQL locator supports StringTemplate groups importing from other groups.
  - New RowReducer interface and related APIs make it simple to reduce master-detail joins
    into a series of master objects with the detail objects attached. See:
    - RowReducer interface
    - LinkedHashMapRowReducer abstract implementation for 90% of cases
    - ResultBearing.reduceRows(RowReducer)
    - @UseRowReducer SQL Object annotation
  - Fixed bug in PreparedBatch preventing batches from being reusable.
  - Additional Kotlin convenience methods to avoid adding ".java" on every Kotlin type:
    - Jdbi.withExtension(KClass, ExtensionCallback)
    - Jdbi.useExtension(KClass, ExtensionConsumer)
    - Jdbi.withExtensionUnchecked(KClass, callback)
    - Jdbi.useExtensionUnchecked(KClass, callback)
  - EnumMapper tries a case insensitive match if there's no exact match
  - OracleReturning.returningDml() supports named parameters
  - Fixed regression in Postgres typed enum mapper, which caused a fallback on the
    Jdbi default enum mapper.

3.0.1
  - Kotlin mapper support for @Nested annotation
  - ReflectionMapperUtil utility class made public.
  - collectInto() and SQL Object return type support for OptionalInt, OptionalLong,
    and OptionalDouble, and Vavr Option.
  - New jdbi3-sqlite plugin with SQLite-specific binding and column mapping for java.net.URL.
  - Workaround for multithreaded race condition loading StringTemplate STGroups and templates.
  - Column mapper for Vavr Option.

3.0.0
  - [breaking] Added ConfigRegistry parameter to SqlLocator.locate() method.

3.0.0-rc2
  - Row and column mapper for Optional types
  - Binding of nested attributes e.g. ":user.address.city" with bindBean(), bindMethods(),
    bindFields(), as well as @BindBean, @BindMethods, and @BindFields in SQL objects.
  - Mapping of nested attributes with BeanMapper, ConstructorMapper, and FieldMapper, using
    the @Nested annotation.
  - SQL Objects inherit class annotations from supertypes.
  - bindList() and @BindList now follow the parameter naming style of the active SqlParser,
    via the new SqlParser.nameParameter() method. e.g. ":foo" for ColonPrefixSqlParser, vs
    "#foo" for HashPrefixSqlParser.

3.0.0-rc1
  - SQL Object methods may have a Consumer<T> instead of a return type. See
    http://jdbi.github.io/#_consumer_methods.

3.0.0-beta4
  - [breaking] ResultSetMapper -> ResultSetScanner; reducing overloaded 'Mapper'
  - PreparedBatch: throw an exception if you try to add() an empty binding
  - [breaking] Removed column mapper fallback behavior from
    StatementContext.findRowMapperFor() and RowMappers.findFor(), in favor or new
    StatementContext.findMapperFor() and Mappers.findFor() methods. Previously,
    findRowMapperFor() would first consult the RowMappers registry, then the
    ColumnMappers registry if no RowMapper was registered for a given type. Thus:
    - StatementContext.findMapperFor(...) or Mappers.findFor() may return a row mapper or
      a first-column mapper.
    - StatementContext.findRowMapperFor(...) or RowMappers.findFor() returns only row
      mappers
    - StatementContext.findColumnMapperFor(...) or ColumnMappers.findFor() returns only
      column mapper
  - [breaking] Renamed @SqlMethodAnnotation meta-annotation to @SqlOperation.
  - Added support for Vavr object-functional data types in jdbi3-vavr module.
  - java.time.ZoneId support

3.0.0-beta3
  - Added Kotlin extension methods to Jdbi class, to work around Kotlin's lack
    of support for exception transparency: withHandleUnchecked,
    useHandleUnchecked, inTransactionUnchecked, useTransactionUnchecked,
    withExtensionUnchecked, useExtensionUnchecked.
  - Renamed org.jdbi:jdbi3 artifact to org.jdbi:jdbi3-core, for consistency with
    other modules.
  - [breaking] StatementContext.getParsedSql() now returns a ParsedSql instead of String
  - [breaking] Remove SqlStatement fetchForward / Reverse ; statements now FORWARD_ONLY

3.0.0-beta2
  - [breaking] Removed Handle.update() and Handle.insert(), in favor of
    Handle.execute(), which does the same thing. Handle.execute() now returns
    the update count.
  - Removed core dependency on Guava.
  - [breaking] Switch from 1- to 0-based indices in OracleReturning.returnParameters()
  - [breaking] Added StatementContext parameter to NamedArgumentFinder.find() method
  - [breaking] Moved JoinRowMapper.JoinRow class to top-level class
  - [breaking] Modified @Register* annotations to be repeatable, instead of using
    array attributes.
  - [breaking] Moved and renamed MapEntryMapper.Config to top-level class
    MapEntryMappers
  - MapMapper preserves column ordering, #848
  - [breaking] split Handle.cleanupHandle() into cleanupHandleCommit() and *Rollback()
  - [breaking] remove TransactionStatus enum
  - [breaking] Refactored StatementRewriter into TemplateEngine and SqlParser.

3.0.0-beta1
  - [breaking] Refactored SqlStatementCustomizerFactory.createForParameter(...)
    - Now returns new SqlStatementParameterCustomizer type, so parameter customizers
      can be cached and reused for performance.
    - Now accepts a `Type` parameter, so parameter binders no longer have to check
      whether the statement is a PreparedBatch.
  - [breaking] Handlers config class, refactored HandlerFactory permit alternative
    method handler mapping strategies.
  - [breaking] Renamed BeanMapper, FieldMapper, and ConstructorMapper's `of(...)`
    methods to `factory(...)`. Added `of` methods in their place which return
    RowMappers, whereas the `factory` methods from before return `RowMapperFactory`s.
  - [breaking] Mixing named and positional parameters in SQL statements will now
    throw an exception. See https://github.com/jdbi/jdbi/pull/787
  - Handlers registry allows users to use custom SQL Object method handlers
    without a SQL method annotation.
  - HandlerDecorators registry allows adding custom behavior to any SQL Object
    method, with or without an annotation.
  - jdbi3-kotlin plugin adds support for mapping Kotlin data classes.
  - jdbi3-kotlin-sqlobject plugin adds support for Kotlin SQL Objects,
    including Kotlin default methods, and default parameter values.
  - Support for collecting results into Map, and Guava's Multimap.
  - Configuration option to control how "untyped null" arguments are bound.
    Useful for some database vendors (e.g. Derby, Sybase) that expect a different
    SQL type constant for null values.
  - Support boolean[] return type from @SqlBatch methods
  - Bug fixes:
    - NullPointerException in Postgres plugin when binding null UUID
    - IllegalArgumentException with @SqlBatch when the batch is empty
    - NullPointerException when `null` is bound to an array column.

3.0.0-beta0
  - Redesigned for Java 8 - lambdas, streams, optionals, exception transparency
  - Support for java.time (JSR-310) types like LocalDate and OffsetDateTime
  - Better support for custom collection types, using Java 8 Collector
  - SQL array support -- finally!
  - BeanMapper and other reflection-based mappers now recognize snake_case
    column names, and match them up to Java properties
  - Plugin architecture that makes it easy to share configuration
  - Plugins to support types from 3rd party libraries: JodaTime, Guava,
    StringTemplate, Spring
  - Plugins to support specific database vendors: H2, Oracle, Postgres
  - Migration-friendly: Jdbi v2 and v3 will happily coexist within the same
    project, so you can migrate at your own pace.

2.78
  - @BindIn: fix handling of empty lists on Postgres
  - clear SqlObject ThreadLocals on close, fixes leak on e.g. webapp reload
  - expose Script.getStatements()

2.77
  - Improved BindIn functionality: can now process Iterables and arrays/varargs 
    of any type, and has configurable handling for a null/empty argument.
    Check the source code comments or your IDE hints for details.

2.76
  - SPRING BREAKING CHANGE: move from Spring 2 to Spring 3, how timely of us
  - SQL lookups in the context of a SqlObject method now also find according
    to the same rules as annotation
  - DefaultMapper now has option to disable case folding
  - Fix AbstractMethodError swallowing in SqlObject methods

2.75
  - simple @GetGeneratedKeys @SqlBatch support (only int keys for now)
  - ClasspathStatementLocator performance improvements

2.74
  - cglib 3.2.2, asm 5.1; fixes codegen for new Java 8 bridge methods
  - @UseStringTemplate3StatementLocator now caches created locators
  - new @OutParameter annotation for fetching named out params on @SqlCall methods
  - expose Handle.isClosed

2.73
  - Allow clearing of bindings in SQLStatement
  - (finally!) parse Postgres CAST syntax 'value::type' properly in colon
    prefix statements
  - fix @SqlBatch hanging if you forget to include an Iterable-like param
  - fix @SqlUpdate @GetGeneratedKeys to allow non-number return types
  - Expose Foreman on StatementContext

2.72
  - Support for the ability to provide a list of the column names returned
    in a prepared batch #254

2.71
  - fix @BindBean of private subtypes, #242

2.70 *** MAJOR CHANGES ***
  - allow JDK8 default methods in SQLObject interfaces. Backport of #190.
  - switch to standard Maven toolchains.xml for cross-compilation, #169.
    See https://maven.apache.org/guides/mini/guide-using-toolchains.html
    for instructions on how to use it.
  - Correctly handle semicolons and inline comments in SQL statements.
    Existing SQL statements may break due to lexer changes, ensure you have
    test coverage.
  - Introduce "column mappers" which dramatically improve type handling
    for BeanMapper-style automatic mapping
      see https://github.com/jdbi/jdbi/pull/164
  - Disallow "nested" transactions explicitly.  They almost certainly don't
    work the way you expect.  Use savepoints instead.
  - Eagerly check return type of @SqlUpdate annotated SqlObject methods
  - Allow getting generated keys by name for Oracle
  - Allow getting generated keys from prepared Batch statements
  - Cache StatementRewriter parsing of statements
  - Support mapping of URI, char, Character types

2.63
  - Include lambda-friendly callback methods on Handle and DBI, #156

2.62
  - Also include asm in shade, fixes build.  Sorry about the broken releases...

2.61 *** DO NOT USE ***
  - Fix shading broken in 2.60, fixes #152

2.60 *** DO NOT USE ***
  - Fix Javadoc generation for JDK6 and JDK8
  - Add support for /* */ style comments in statements
  - Add @BindMap annotation which allows parameters passed in a Map<String, Object>
  - Add support for running Script objects as individual statements rather than batch
  - Add support for default bind name based on argument position number (thanks @arteam)
  - Fix SqlObject connection leak through result iterator (thanks @pierre)
  - Switch to using cglib instead of cglib-nodep so we can pull ASM 5.0.2 which is Java 8 compatible
  - Classmate to 1.1.0

2.59
  - Fixes #137, broken ClasspathStatementLocator cache (thanks @HiJon89).
  - Recognize MySQL REPLACE statements

2.58
  - Identical to 2.57 except that the jar is correctly shaded.


2.57  *** DO NOT USE *** - Packaging for 2.57 was accidentially broken, use 2.58 instead.
                           Thanks to @HiJon89 for spotting the problem!
  - use Types.NULL for null objects (thanks @christophercurrie)
  - improve behavior on transactional autocommit (thanks @hawkan)
  - fix connection leak in on-demand sqlobject (thanks @pmaury)
  - code cleanups


2.54
  - fix cleanup bug when e.g. cleanupHandle was called multiple times
    on the same query.
  - Generic object binding uses specific type if value is non-null.


2.53
  - Tests now run in parallel
  - Added Template supergroup loading to StringTemplate3StatementLocator
  - add a global cache for templates loaded from an annotation.
  - fix a handler cache bug.

2.52
  - not released

2.51
  - fix PMD, Findbugs and javadoc complaints
  - clean license headers in all source files
  - use basepom.org standard-oss base pom to build,
      build with all checkers enabled
  - build with antlr 3.4
  - use classmate 0.9.0 (from 0.8.0)
  - make all dependencies that are not required optional (not provided)

2.50
  - add travis setup for autobuilds
  - Remove log4j dependency for slf4j logger
  - Ensure that compilation using JDK7 or better uses a JDK6 rt.jar
  - Fix the @BindBean / Foreman.waffle code to use correct ArgumentFactories
    and not just the ObjectArgumentFactory
  - fix spurious test failures when using newer versions of the surefire plugin


2.45
  - Support for setting Enum values from strings in BeanMapper
2.44
  - Add java.io.Closeable to Handle and ResultIterator
2.35
  - Use CGLIB for sql objects instead of dyanmic proxies
  - Support for classes as well as interfaces in the sql object api
  - Add @Transaction for non @Sql* methods in sql objects
  - @CreateSqlObject annotation sql objects to replace Transmogrifier

2.31
  - Add access to ResultSet on FoldController

2.12
  - Registered Mappers on DBi and Handle, and the Query#mapTo addition
  - Sql Object API

2.11
  - Botched release attempt with Maven 3

2.10.2
  - Bugfix: Allow escaping of arbitrary characters in the SQL source, especially allow
            escaping of ':' (which is needed for postgres type casts)

2.10.0
  - minor code cleanups to reduce number of warnings
  - Expose NamedArgumentFinder to allow custom lookup of Arguments. JDBI already provides
    two implementations of the Interface, one for Maps and one for BeanProperties.
  - Add ability to set query timeout (in seconds) on SqlStatement

2.9.3
  - Add <url /> element to pom so can get into central :-)

2.9.2
  - Add ` as a legal SQL character in colon prefix grammar
  - non-existent release, fighting maven

2.9.1
  - First 2.9 series release

2.9.0
  - Make the DefaultMapper public.
  - Aborted, trying to make gpg signing work correctly

2.8.0
  - Add methods to SqlStatement and PreparedBatch that allow adding a set of defines
    to the context in one go.
  - Add ~ { and } as legal characters in the colon prefix grammar

2.7.0
  - A TimingCollector was added which can be registered on the DBI or handle which then
    gets called with nanosecond resolution elapsed time every time a statement is run
    against the data base.
  - re-added some Exception constructors that were accidentially removed in 2.3.0 making
    2.4.0-2.6.x non-backwards compatible.
  - Bind java.util.Date as a timestamp because it contains time and date.
  - BasicHandle constructor is now package private (which it always should have been)
  - add Clirr Report to the Maven Site
  - convert all calls to System.currentTimeMillis() to System.nanoTime(), which is more
    accurate and much more lightweight. As we only calculate time differences, it is
    good enough.
  - fix more compiler warnings
  - add null checks for all object types on SqlStatement
  - move object null checks, that don't require boxing/unboxing
    into the Argument classes. Keep the checks for object/primitive
    types in SQL to avoid boxing/unboxing overhead.

2.6.0
   Fix a number of compiler warnings
   Add new binding methods for SqlStatement
    - Integer, Boolean, Byte, Long, Short  Object
    - double, float, short primitive
   All bind methods taking an object should check
   for null values and bind a NullArgument accordingly.

2.5.0
    Add new binding methods for SqlStatement
      - char types
      - boolean as int (for DBs missing a boolean type)
    Re-add unit test removed in 2.4.9 with unicode escapes

2.4.9
    Remove Unit tests that fails depending on Platform Encoding

2.4.8
    Switch to ANTLR 3 for grammars so that shading works again

2.4.5
    Move source code to github

2.4.4
    Fix several dependency and shading issues which came up from the
    ant to conversion.

2.4.3
    Add better messages on statement exceptions

2.4.2
    Switch to maven2 for builds

    Add the statement context to statement related exceptions, including a new
    DBIExcpetion abstact subclass, StatementException, which exposes this.

2.3.0
    Fix OracleReturning compile time dependency using Reflection.
    Deprecated OracleReturning.
    Added CallableStatement support :
      - new method handle.prepareCall
      - new Call class and CallableStatementMapper interface

    Fixes to colon prefix grammar to support empty string literals and
    escaped quotes.

    Added access to more of the actual context for a statement to StatementContext

2.2.2
    Change OracleReturning to use oracle.jdbc.oraclePreparedStatement for
    compatibility with ojdbc6.jar compatibility

2.2.1
    Fix a result set leak in the case of a Mapper raising an exception rather
    than returning cleanly

2.2.0
    Add DBI#inTransaction

2.1.1
    Add timing info to logging calls

2.1.0
    Add Query#fold

    Add additional logging around handles and transactions

2.0.2
    Clean up a NullPointerException which was masking an
    UnableToCreateStatementException

2.0.1
    Add '!' to the characters for LITERAL in the colon prefix grammar

2.0.0
    Add Query#list(int) in order to allow for a maximum resukt size from
    eager query execution.

    Add sql logging facility

1.4.6
    Fix an NPE when dealing with metadata in Args.

2.0pre17

    Change statement customizer to have before and after callbacks

    Change OracleReturning to use the after callback to extract results

2.0pre16
    Clean up the build so the stringtemplate stuff is useful

    SqlStatement#bind(*, Character) which converts to a string

    Provide a non-caching default statement builder

    Allow setting the statement builder on a DBI explicitely

    Allow re-use of a prepared batch by clearing the parts prior to execution

    Change query iterated results to clean resources in the same manner as list,
    just later

2.0pre15
    Move StringTemplate stuff back into unstable

    Support for checkpointed transactions

2.0pre14
    Add convenience classes for one value result sets

    StringTemplate 3.0 based statement locator and a classpath based loader

    Improve grammar for named param parsing (| in LITERAL)

2.0pre13
    Spring (2.0) support classes

    Add ability to define statement attributes at the DBI and Handle levels

    Have prepared batch use the statement locator

    Bean resultset mapper invokes the right ResultSet.getXXX() for each
    property type (getObject() on Oracle returns internal Oracle types)

    Allow positional binding for PreparedBatch

    Renamed PreparedBatchPart.another() to next()

    Change SqlStatement#first to return null on an empty result instead of an NPE

    Allow setting attributes on statement contexts for batches and prepared batches

    SqlStatement.bindNull(...)

2.0pre12
    [bugfix] Pass statement context into result mapped queries

2.0pre11
    Create the StatementContext to allow for tunneling state into the various
    client defined tweakables

2.0pre10
    allow numbers in named params

2.0pre9
    Fix up IDBI to have the DBI functional methods and not the config methods

2.0pre8
    Add double quote handling to named param magic

2.0pre7
    Added Oracle DML Returning features

2.0pre6
    Pluggable statement builders

    More literal characters in the named statement parser

2.0pre5
    Improve grammar for named param parsing (_ @ and _ in LITERAL)

2.0pre4
    Switch to an ANTLR based grammar for named param parsing

2.0pre3
    JDBC4 Style "Ease of Development" and API Docs

2.0pre2
    Flesh out convenience APIS

2.0pre1
    Complete Rewrite

1.4.5
    Fix bug in caching added in 1.4.4

    Optimize statement literal or named statement detection

1.4.4
    Allow for create/drop/alter statements

    Cache whether or not a driver supports asking for prepared statement parameter types

1.4.3
    Handle drivers (such as Oracle) which throw an exception when trying to retrieve
    prepared statement parameter type information.

1.4.2
    Be explicit about target jdk version (1.4) for this branch

1.4.1
    Fixed bug where null is being set via setObject instead of setNull
    Thank you, Simone Gianni!

1.4.0
    Expose the new functionality on interfaces as well as concrete classes

1.3.3
    Expose the handle decorator functionality on the IDBI interface

    Add a script locator mechanism analogous to the statement locator

1.3.2
    Save SQLException to provide more information to the DBIException on
    statement execution

1.3.1
    Issue with a matcher not being reset which only showed up under jdk 1.5. Thank you Patrick!

1.3.0
    Wrap exceptions thrown from handle in Spring DataAccessExceptions for the
    Spring adaptor. Thank you Thomas Risberg.

    Support for "global" named parameters at the handle and DBI levels

1.2.5
    Change Handle#script to batch the statements in the script

1.2.4
    Bug fix in named parameter handling with quotes (would ignore some named params incorrectly)

1.2.3
    Allow configuring transaction handlers in properties

    Allow configuring of externalized sql locating (ie, non-classpath)

1.2.2
    Add callback based transaction handling in order to cleanly support the various
    transactional contexts (CMT, BMT, Spring, Local) etc.

1.2.1
    Via the Spring DBIBean, IDBI#open(HandleCallback) now uses the transactionally bound handle
    if there is one.

1.2.0
    DBIException now extends RuntimeException. The 7 character change major release =)

    Added DBIUtils.closeHandleIfNecessary(Handle, IDBI) to allow for transparently managing
    transactions and connections in Spring whteher tx's are enabled or not.

1.1.2
    Handle#query(String, RowCallback): void no longer starts a transaction
    automagically

1.1.1
    Support full-line comments in external sql and sql scripts. Full line comments
    must begin with # or // or -- as the first character(s) on the line.

1.1.0
    Added handle#first(..): Map convenience functions to query for individual rows

    Removed DBITransactionFailedException and used plain old DBIException
    in its place

    Added unstable package for holding elements subject to API changes
    during a major release cycle.

    Handle decorator functionality added to unstable feature set

    JavaBean mapped named parameter support

    Renamed Handle#preparedBatch to Handle#prepareBatch

    Queries return java.util.List instead of java.util.Collection

    Much more sophisticated auto-configuration

    Broke backwards compatibility on handle.query(String, Object) method behavior
        (this is reason why 1.1.0 version increment)
        (read the javadocs if you use this method)

    Removed method Handle#query(String, Object, Object)
        Could lea to confusion with changed behavior mentioned above

1.0.10
    Batch and PreparedBatch Support

    Removed an unused exception

    Fixed bug in named parameter extractor (would miss named params not preceeded by whitespace)

1.0.9
    Better auto-detection of statement type (named, raw sql, etc)

1.0.8
    Spring integration tools

1.0.7
    Provide an interface for the DBI class in order to play nicer with proxies

1.0.6
    Prepared statement re-use was failing on Oracle, fixed.

1.0.5
    Fleshed out the execute(..) methods to take full array of arguments, like
    query.

    Added update(..): int which return number of rows affected

    Lots of internal refactoring

1.0.4
    Was swallowing an exception in one place for the (brief) 1.0.3 release.
    Definately upgrade if using 1.0.3

1.0.3
    Fixed a bug where quoted text could be interpreted as named tokens, bad me.

    Added HandleCallback methods to DBI to manage handle db resources etc for
    clients.

    Removed test dependency on Jakarta commons-io, which had been used, previously,
    for deleting the test database. Tests now depend only on derby and junit, still
    with no runtime dependencies (other than the JDBC driver for your database).

1.0.2
    Added facility for loading connection info from properties file
    for convenience. Totally optional, thankfully.

1.0.1
    Added overloaded argument signatures to callback-based queries

1.0
    Initial Release<|MERGE_RESOLUTION|>--- conflicted
+++ resolved
@@ -6,11 +6,8 @@
   - add a TemplateEngine based on java.text.MessageFormat
   - allow absence of 'value' on @MaxRows and validate its (lack of) use on SqlObjects
   - fix SqlObject getting confused about result types due to bridge methods
-<<<<<<< HEAD
   - add SqlLogger to log queries, timing, and exceptions, with matching LoggableArgument for use in custom ArgumentFactories
-=======
   - StringTemplate no longer shares template groups across threads, to work around concurrency issues
->>>>>>> b6627527
 
 3.1.1
   - Improve IBM JDK compatibility with default methods
