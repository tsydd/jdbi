2.59
<<<<<<< HEAD
  - Fixes #137, broken ClasspathStatementLocator cache.
  - Recognize MySQL REPLACE statements
=======
  - Fix Javadoc generation for JDK6 and JDK8
  - Bug fix with template caching (#137, thanks @HiJon89)
>>>>>>> ea193cfa

2.58
  - Identical to 2.57 except that the jar is correctly shaded.


2.57  *** DO NOT USE *** - Packaging for 2.57 was accidentially broken, use 2.58 instead.
                           Thanks to @HiJon89 for spotting the problem!
  - use Types.NULL for null objects (thanks @christophercurrie)
  - improve behavior on transactional autocommit (thanks @hawkan)
  - fix connection leak in on-demand sqlobject (thanks @pmaury)
  - code cleanups


2.54
  - fix cleanup bug when e.g. cleanupHandle was called multiple times
    on the same query.
  - Generic object binding uses specific type if value is non-null.


2.53
  - Tests now run in parallel 
  - Added Template supergroup loading to StringTemplate3StatementLocator
  - add a global cache for templates loaded from an annotation.
  - fix a handler cache bug.

2.52
  - not released

2.51
  - fix PMD, Findbugs and javadoc complaints
  - clean license headers in all source files
  - use basepom.org standard-oss base pom to build,
      build with all checkers enabled
  - build with antlr 3.4
  - use classmate 0.9.0 (from 0.8.0)
  - make all dependencies that are not required optional (not provided)

2.50
  - add travis setup for autobuilds
  - Remove log4j dependency for slf4j logger
  - Ensure that compilation using JDK7 or better uses a JDK6 rt.jar
  - Fix the @BindBean / Foreman.waffle code to use correct ArgumentFactories
    and not just the ObjectArgumentFactory
  - fix spurious test failures when using newer versions of the surefire plugin


2.45
  - Support for setting Enum values from strings in BeanMapper
2.44
  - Add java.io.Closeable to Handle and ResultIterator
2.35
  - Use CGLIB for sql objects instead of dyanmic proxies
  - Support for classes as well as interfaces in the sql object api
  - Add @Transaction for non @Sql* methods in sql objects
  - @CreateSqlObject annotation sql objects to replace Transmogrifier

2.31
  - Add access to ResultSet on FoldController

2.12
  - Registered Mappers on DBi and Handle, and the Query#mapTo addition
  - Sql Object API

2.11
  - Botched release attempt with Maven 3

2.10.2
  - Bugfix: Allow escaping of arbitrary characters in the SQL source, especially allow
            escaping of ':' (which is needed for postgres type casts)

2.10.0
  - minor code cleanups to reduce number of warnings
  - Expose NamedArgumentFinder to allow custom lookup of Arguments. JDBI already provides
    two implementations of the Interface, one for Maps and one for BeanProperties.
  - Add ability to set query timeout (in seconds) on SQLStatement

2.9.3
  - Add <url /> element to pom so can get into central :-)

2.9.2
  - Add ` as a legal SQL character in colon prefix grammar
  - non-existent release, fighting maven

2.9.1
  - First 2.9 series release

2.9.0
  - Make the DefaultMapper public.
  - Aborted, trying to make gpg signing work correctly

2.8.0
  - Add methods to SQLStatement and PreparedBatch that allow adding a set of defines
    to the context in one go.
  - Add ~ { and } as legal characters in the colon prefix grammar

2.7.0
  - A TimingCollector was added which can be registered on the DBI or handle which then
    gets called with nanosecond resolution elapsed time every time a statement is run
    against the data base.
  - re-added some Exception constructors that were accidentially removed in 2.3.0 making
    2.4.0-2.6.x non-backwards compatible.
  - Bind java.util.Date as a timestamp because it contains time and date.
  - BasicHandle constructor is now package private (which it always should have been)
  - add Clirr Report to the Maven Site
  - convert all calls to System.currentTimeMillis() to System.nanoTime(), which is more
    accurate and much more lightweight. As we only calculate time differences, it is
    good enough.
  - fix more compiler warnings
  - add null checks for all object types on SQLStatement
  - move object null checks, that don't require boxing/unboxing
    into the Argument classes. Keep the checks for object/primitive
    types in SQL to avoid boxing/unboxing overhead.

2.6.0
   Fix a number of compiler warnings
   Add new binding methods for SQLStatement
    - Integer, Boolean, Byte, Long, Short  Object
    - double, float, short primitive
   All bind methods taking an object should check
   for null values and bind a NullArgument accordingly.

2.5.0
    Add new binding methods for SQLStatement
      - char types
      - boolean as int (for DBs missing a boolean type)
    Re-add unit test removed in 2.4.9 with unicode escapes

2.4.9
    Remove Unit tests that fails depending on Platform Encoding

2.4.8
    Switch to ANTLR 3 for grammars so that shading works again

2.4.5
    Move source code to github

2.4.4
    Fix several dependency and shading issues which came up from the
    ant to conversion.

2.4.3
    Add better messages on statement exceptions

2.4.2
    Switch to maven2 for builds

    Add the statement context to statement related exceptions, including a new
    DBIExcpetion abstact subclass, StatementException, which exposes this.

2.3.0
    Fix OracleReturning compile time dependency using Reflection.
    Deprecated OracleReturning.
    Added CallableStatement support :
      - new method handle.prepareCall
      - new Call class and CallableStatementMapper interface

    Fixes to colon prefix grammar to support empty string literals and
    escaped quotes.

    Added access to more of the actual context for a statement to StatementContext

2.2.2
    Change OracleReturning to use oracle.jdbc.oraclePreparedStatement for
    compatibility with ojdbc6.jar compatibility

2.2.1
    Fix a result set leak in the case of a Mapper raising an exception rather
    than returning cleanly

2.2.0
    Add DBI#inTransaction

2.1.1
    Add timing info to logging calls

2.1.0
    Add Query#fold

    Add additional logging around handles and transactions

2.0.2
    Clean up a NullPointerException which was masking an
    UnableToCreateStatementException

2.0.1
    Add '!' to the characters for LITERAL in the colon prefix grammar

2.0.0
    Add Query#list(int) in order to allow for a maximum resukt size from
    eager query execution.

    Add sql logging facility

1.4.6
    Fix an NPE when dealing with metadata in Args.

2.0pre17

    Change statement customizer to have before and after callbacks

    Change OracleReturning to use the after callback to extract results

2.0pre16
    Clean up the build so the stringtemplate stuff is useful

    SQLStatement#bind(*, Character) which converts to a string

    Provide a non-caching default statement builder

    Allow setting the statement builder on a DBI explicitely

    Allow re-use of a prepared batch by clearing the parts prior to execution

    Change query iterated results to clean resources in the same manner as list,
    just later

2.0pre15
    Move StringTemplate stuff back into unstable

    Support for checkpointed transactions

2.0pre14
    Add convenience classes for one value result sets

    StringTemplate 3.0 based statement locator and a classpath based loader

    Improve grammar for named param parsing (| in LITERAL)

2.0pre13
    Spring (2.0) support classes

    Add ability to define statement attributes at the DBI and Handle levels

    Have prepared batch use the statement locator

    Bean resultset mapper invokes the right ResultSet.getXXX() for each
    property type (getObject() on Oracle returns internal Oracle types)

    Allow positional binding for PreparedBatch

    Renamed PreparedBatchPart.another() to next()

    Change SQLStatement#first to return null on an empty result instead of an NPE

    Allow setting attributes on statement contexts for batches and prepared batches

    SQLStatement.bindNull(...)

2.0pre12
    [bugfix] Pass statement context into result mapped queries

2.0pre11
    Create the StatementContext to allow for tunneling state into the various
    client defined tweakables

2.0pre10
    allow numbers in named params

2.0pre9
    Fix up IDBI to have the DBI functional methods and not the config methods

2.0pre8
    Add double quote handling to named param magic

2.0pre7
    Added Oracle DML Returning features

2.0pre6
    Pluggable statement builders

    More literal characters in the named statement parser

2.0pre5
    Improve grammar for named param parsing (_ @ and _ in LITERAL)

2.0pre4
    Switch to an ANTLR based grammar for named param parsing

2.0pre3
    JDBC4 Style "Ease of Development" and API Docs

2.0pre2
    Flesh out convenience APIS

2.0pre1
    Complete Rewrite

1.4.5
    Fix bug in caching added in 1.4.4

    Optimize statement literal or named statement detection

1.4.4
    Allow for create/drop/alter statements

    Cache whether or not a driver supports asking for prepared statement parameter types

1.4.3
    Handle drivers (such as Oracle) which throw an exception when trying to retrieve
    prepared statement parameter type information.

1.4.2
    Be explicit about target jdk version (1.4) for this branch

1.4.1
    Fixed bug where null is being set via setObject instead of setNull
    Thank you, Simone Gianni!

1.4.0
    Expose the new functionality on interfaces as well as concrete classes

1.3.3
    Expose the handle decorator functionality on the IDBI interface

    Add a script locator mechanism analogous to the statement locator

1.3.2
    Save SQLException to provide more information to the DBIException on
    statement execution

1.3.1
    Issue with a matcher not being reset which only showed up under jdk 1.5. Thank you Patrick!

1.3.0
    Wrap exceptions thrown from handle in Spring DataAccessExceptions for the
    Spring adaptor. Thank you Thomas Risberg.

    Support for "global" named parameters at the handle and DBI levels

1.2.5
    Change Handle#script to batch the statements in the script

1.2.4
    Bug fix in named parameter handling with quotes (would ignore some named params incorrectly)

1.2.3
    Allow configuring transaction handlers in properties

    Allow configuring of externalized sql locating (ie, non-classpath)

1.2.2
    Add callback based transaction handling in order to cleanly support the various
    transactional contexts (CMT, BMT, Spring, Local) etc.

1.2.1
    Via the Spring DBIBean, IDBI#open(HandleCallback) now uses the transactionally bound handle
    if there is one.

1.2.0
    DBIException now extends RuntimeException. The 7 character change major release =)

    Added DBIUtils.closeHandleIfNecessary(Handle, IDBI) to allow for transparently managing
    transactions and connections in Spring whteher tx's are enabled or not.

1.1.2
    Handle#query(String, RowCallback): void no longer starts a transaction
    automagically

1.1.1
    Support full-line comments in external sql and sql scripts. Full line comments
    must begin with # or // or -- as the first character(s) on the line.

1.1.0
    Added handle#first(..): Map convenience functions to query for individual rows

    Removed DBITransactionFailedException and used plain old DBIException
    in its place

    Added unstable package for holding elements subject to API changes
    during a major release cycle.

    Handle decorator functionality added to unstable feature set

    JavaBean mapped named parameter support

    Renamed Handle#preparedBatch to Handle#prepareBatch

    Queries return java.util.List instead of java.util.Collection

    Much more sophisticated auto-configuration

    Broke backwards compatibility on handle.query(String, Object) method behavior
        (this is reason why 1.1.0 version increment)
        (read the javadocs if you use this method)

    Removed method Handle#query(String, Object, Object)
        Could lea to confusion with changed behavior mentioned above

1.0.10
    Batch and PreparedBatch Support

    Removed an unused exception

    Fixed bug in named parameter extractor (would miss named params not preceeded by whitespace)

1.0.9
    Better auto-detection of statement type (named, raw sql, etc)

1.0.8
    Spring integration tools

1.0.7
    Provide an interface for the DBI class in order to play nicer with proxies

1.0.6
    Prepared statement re-use was failing on Oracle, fixed.

1.0.5
    Fleshed out the execute(..) methods to take full array of arguments, like
    query.

    Added update(..): int which return number of rows affected

    Lots of internal refactoring

1.0.4
    Was swallowing an exception in one place for the (brief) 1.0.3 release.
    Definately upgrade if using 1.0.3

1.0.3
    Fixed a bug where quoted text could be interpreted as named tokens, bad me.

    Added HandleCallback methods to DBI to manage handle db resources etc for
    clients.

    Removed test dependency on Jakarta commons-io, which had been used, previously,
    for deleting the test database. Tests now depend only on derby and junit, still
    with no runtime dependencies (other than the JDBC driver for your database).

1.0.2
    Added facility for loading connection info from properties file
    for convenience. Totally optional, thankfully.

1.0.1
    Added overloaded argument signatures to callback-based queries

1.0
    Initial Release<|MERGE_RESOLUTION|>--- conflicted
+++ resolved
@@ -1,11 +1,9 @@
+2.60
+  - Fix Javadoc generation for JDK6 and JDK8
+
 2.59
-<<<<<<< HEAD
-  - Fixes #137, broken ClasspathStatementLocator cache.
+  - Fixes #137, broken ClasspathStatementLocator cache (thanks @HiJon89).
   - Recognize MySQL REPLACE statements
-=======
-  - Fix Javadoc generation for JDK6 and JDK8
-  - Bug fix with template caching (#137, thanks @HiJon89)
->>>>>>> ea193cfa
 
 2.58
   - Identical to 2.57 except that the jar is correctly shaded.
