--- conflicted
+++ resolved
@@ -38,21 +38,12 @@
  * </ul>
  */
 class InternetMapperFactory implements ColumnMapperFactory {
-<<<<<<< HEAD
-    private static final Map<Class<?>, ColumnMapper<?>> MAPPERS = new IdentityHashMap<>();
-
-    static {
-        MAPPERS.put(InetAddress.class, InternetMapperFactory::getInetAddress);
-        MAPPERS.put(URL.class, new GetterMapper<>(ResultSet::getURL));
-        MAPPERS.put(URI.class, new GetterMapper<>(InternetMapperFactory::getURI));
-=======
-    private final Map<Class<?>, ColumnMapper<?>> mappers = new HashMap<>();
+    private final Map<Class<?>, ColumnMapper<?>> mappers = new IdentityHashMap<>();
 
     InternetMapperFactory() {
         mappers.put(InetAddress.class, InternetMapperFactory::getInetAddress);
-        mappers.put(URL.class, new ReferenceMapper<>(ResultSet::getURL));
-        mappers.put(URI.class, new ReferenceMapper<>(InternetMapperFactory::getURI));
->>>>>>> e894990f
+        mappers.put(URL.class, new GetterMapper<>(ResultSet::getURL));
+        mappers.put(URI.class, new GetterMapper<>(InternetMapperFactory::getURI));
     }
 
     @Override
